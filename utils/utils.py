--- conflicted
+++ resolved
@@ -191,8 +191,6 @@
 
     return p
 
-<<<<<<< HEAD
-=======
 def ortho_vector_vectorized(n: np.ndarray):
     p = np.tile(np.array([0, 0, 0], float), (n.shape[0], 1))
     if math.fabs(n[0, 2]) > 0.0:
@@ -207,22 +205,18 @@
         p[:, 2] = 0
     return p
 
->>>>>>> fda0f871
 def cartesian_to_spherical(vec: np.ndarray):
     phi = math.atan2(vec[2], vec[0])
     if phi < 0:
         phi += 2 * math.pi
     theta = math.acos(vec[1])
     return np.array([theta, phi])
-<<<<<<< HEAD
-=======
 
 def cartesian_to_spherical_vectorized(vec: np.ndarray):
     phi = np.arctan2(vec[:, 2], vec[:, 0])
     phi = np.array(list(map(lambda t: t + 2 * np.pi if t < 0 else t, phi)))
     theta = np.arccos(vec[:, 1])
     return np.vstack([theta, phi]).T
->>>>>>> fda0f871
 
 # Maps sample in the unit square onto a hemisphere,
 # defined by a normal vector with a cosine-weighted distribution
@@ -247,11 +241,10 @@
     norm_vec = vec / np.linalg.norm(vec)
     pdf = norm_vec[1] / np.pi
     light = cartesian_to_spherical(norm_vec)
+
     # Return the result
     return light, pdf
 
-<<<<<<< HEAD
-=======
 def cos_weight_vectorized(s: np.ndarray, n: np.ndarray, e=1.):
     #Construct basis
     u = ortho_vector_vectorized(n)
@@ -274,16 +267,15 @@
     norm_vec = vec / np.linalg.norm(vec, axis=1)[:, None]
     pdf = norm_vec[:, 1] / np.pi
     light = cartesian_to_spherical_vectorized(norm_vec)
+
     # Return the result
     return light, pdf
 
->>>>>>> fda0f871
 def uniform(eps: np.ndarray):
     eps[0] = math.acos(eps[0])
     eps[1] *= 2 * math.pi
     pdf = 1 / (2 * np.pi)
     return eps, pdf
-<<<<<<< HEAD
 
 def spherical_to_cartesian(lights: np.ndarray):
     light_sample_dir_phi = lights[:, 0]
@@ -294,8 +286,6 @@
 def get_pdf_by_samples(lights: np.ndarray):
     y = spherical_to_cartesian(lights)
     return torch.from_numpy(y / np.pi)
-=======
->>>>>>> fda0f871
 
 # Getting samples similar to HIBRID
 def get_test_samples(points: np.ndarray):
@@ -311,8 +301,6 @@
         #[light, pdf] = uniform(s)
         lights[i] = light
         pdfs[i] = pdf
-<<<<<<< HEAD
-=======
     return [torch.from_numpy(lights).to('cpu'), torch.from_numpy(pdfs).to('cpu')]
 
 
@@ -323,5 +311,4 @@
     norm = np.tile(np.array([0, 1, 0]), (points.shape[0], 1))
     [lights, pdfs] = cos_weight_vectorized(s, norm)
 
->>>>>>> fda0f871
     return [torch.from_numpy(lights).to('cpu'), torch.from_numpy(pdfs).to('cpu')]