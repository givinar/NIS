import logging
import sys
import time

import numpy as np
import torch
from torch.utils.data import TensorDataset, DataLoader
import math
import warnings
warnings.filterwarnings("ignore", category=UserWarning)

from divergences import Divergence

class Integrator():
    """
    Class implementing a normalizing flow integrator     
    Free inspiration from :
        https://gitlab.com/i-flow/i-flow/, arXiv:2001.05486 (Tensorflow)
    """
    def __init__(self, func, flow, dist, optimizer, scheduler=None, loss_func=None,
                 device=torch.device("cuda:0" if torch.cuda.is_available() else "cpu"), features_mode='all_features',
                 **kwargs):
        """ Initialize the normalizing flow integrator. 
        Args:
            - func : function to be integrated
            - flow : normalizing flow (transform object) to be trained
            - dist : distribution to sample the inputs from
            - optimizer : optimizer from PyTorch
            - scheduler (optional) : scheduler from PyTorch for LR decay
            - loss_func : name of loss function to be taken from divergences
            - kwargs : additional arguments for the loss
        """
        self.device = device
        self._func = func
        self.global_step = 0
        self.scheduler_step = 0
        self.flow = flow.to(device)
        self.dist: torch.distributions.Distribution = dist
        self.optimizer = optimizer
        self.scheduler = scheduler
        self.divergence = Divergence(**kwargs)
        if loss_func not in self.divergence.avail:
            raise RuntimeError("Requested loss function not found in class methods")
        self.loss_func = getattr(self.divergence, loss_func)
        self.z_mapper = {}
        self.features_mode = features_mode

    def train_one_step(self, nsamples, lr=None, points=False,integral=False):
        """ Perform one step of integration and improve the sampling.         
        Args:             
            - nsamples(int): Number of samples to be taken in a training step
            - lr(bool): Flag for returning the current learning rate
            - points(bool): Flag for returning the points produced in the space by the flow
            - integral(bool): Flag for returning the integral value or not.
        Returns: dict with values
            - 'loss': Value of the loss function for this step              
            - 'mean'(optional): Estimate of the integral value
            - 'uncertainty'(optional): Integral statistical uncertainty
            - 'z'(optional): latent phase space set of points
            - 'x'(optional): observed phase space set of points
        """
        # Initialize #
        self.flow.train()
        self.optimizer.zero_grad()

        # Sample #
        z = self.dist.sample((nsamples,)).to(self.device)
        # log_prob = self.dist.log_prob(z)
            # In practice for uniform dist, log_prob = 0 and absdet is multiplied by 1
            # But in the future we might change sampling dist so good to have

        # Process #
        x, absdet = self.flow(z)
        #absdet *= torch.exp(log_prob) # P_X(x) = PZ(f^-1(x)) |det(df/dx)|^-1
        y = self._func(x)
        #y = y / y.max()
        y = y + np.finfo(np.float32).eps

        #mean = torch.mean((y/absdet) * (y/absdet))
        #var = torch.var(y * absdet)
        #loss = mean


        #Cross-entropy
        #cross = torch.nn.CrossEntropyLoss()
        #loss = cross(absdet, y)
        #log_absdet = torch.log(absdet)
        #tmp = y * log_absdet
        #cross_entropy = torch.mean(tmp)
        #loss = cross_entropy
        #mean = torch.mean(y * absdet)
        #var = torch.var(y * absdet)

        # Test from Dinh
        log_y = torch.log(y)
        log_absdet = torch.log(absdet)
        mean = torch.mean(-log_absdet - log_y)
        var = torch.var(y * absdet)
        loss = mean

        #Was implemented
        #mean = torch.mean(y/absdet)
        #var = torch.var(y/absdet)
        #y = (y/mean).detach()

        # Backprop #
        #loss = self.loss_func(y,absdet)

        loss.backward()

        self.optimizer.step()
        if self.scheduler is not None:
            self.scheduler.step(self.global_step)
        self.global_step += 1

        # Integral #
        return_dict = {'loss': loss.to('cpu').item()}
        if lr:
            return_dict['lr'] = self.optimizer.param_groups[0]['lr']
        if integral:
            return_dict['mean'] = mean.to('cpu').item()
            return_dict['uncertainty'] = torch.sqrt(var/(nsamples-1.)).to('cpu').item()
        if points:
            return_dict['z'] = z.to('cpu')
            return_dict['x'] = x.to('cpu')
        return return_dict

    def sample(self, nsamples, latent=False,jacobian=True):
        """ 
        Sample from the trained distribution.
        Args:
            - nsamples(int): Number of points to be sampled.
            - latent(bool): if True returns set of points from input distribution, if False from observed (trained) distribution with their 
            - jacobian(bool): return set of points with associated jacobian in a tuple
        Returns:  tf.tensor of size (nsamples, ndim) of sampled points, and jacobian(optional).
        """
        z = self.dist.sample((nsamples,)).to(self.device)
        if latent:
            return z.to('cpu')
        else:
            x, absdet = self.flow(z)
            if jacobian:
                return (x.to('cpu'), absdet.to('cpu'))
            else:
                return x.to('cpu')

    def integrate(self, nsamples):
        """ 
        Integrate the function with trained distribution.

        This method estimates the value of the integral based on
        Monte Carlo importance sampling. It returns a tuple of two
        tf.tensors. The first one is the mean, i.e. the estimate of
        the integral. The second one gives the variance of the integrand.
        To get the variance of the estimated mean, the returned variance
        needs to be divided by (nsamples -1).

        Args:
            nsamples(int): Number of points on which the estimate is based on.

        Returns:
            tuple of 2 floats: mean and variance

        """
        z = self.dist.sample((nsamples,)).to(self.device)
        with torch.no_grad():
            x, absdet = self.flow(z)
            y = self._func(x)
            mean = torch.mean(y/absdet)
            var = torch.var(y/absdet)

        return mean.to('cpu').item(), torch.sqrt(var/(nsamples-1.)).to('cpu').item()
            
    def sample_weights(self, nsamples, yield_samples=False):
        """ 
        Sample from the trained distribution and return their weights.

        This method samples 'nsamples' points from the trained distribution
        and computes their weights, defined as the functional value of the
        point divided by the probability of the trained distribution of
        that point.

        Optionally, the drawn samples can be returned, too.

        Args:
            - nsamples (int): Number of samples to be drawn.
            - yield_samples (bool): Also return samples if true.

        Returns:
            true/test: tf.tensor of size (nsamples, 1) of sampled weights
            (samples: tf.tensor of size (nsamples, ndims) of sampled points)

        """
        z = self.dist.sample((nsamples,)).to(self.device)
        x, absdet = self.flow(z)
        y = self._func(x)
        if yield_samples:
            return (y/absdet).to('cpu'), x.to('cpu')

        return (y/absdet).to('cpu')

    def sample_with_context(self, context: np.ndarray, inverse: bool = False):
        """
        Sample from the trained distribution with context for transform network.

        Args:
            - context (np.ndarray): context for transform network
            - jacobian (bool): return set of points with associated jacobian in a tuple

        Returns:
            tf.tensor of size (context.shape[0], ndim) of sampled points, and jacobian(optional).

        """
<<<<<<< HEAD
        if inverse:
            z = torch.tensor(context[:, 8:]).to(self.device)        # May be nan for some values. Check it on Hybrid side
            z[:, 0] = z[:, 0] / (2 * np.pi) #phi
            z[:, 1] = np.abs(np.cos(z[:, 1].cpu()))       #theta
            with torch.no_grad():
                #x, absdet = self.flow.inverse(z, context=torch.tensor(context[:, :8]).to(self.device))
                #x, absdet = self.flow.inverse(z, context=torch.tensor(context[:, :3]).to(self.device))
                x, absdet = self.flow.inverse(z, context=None)
            return 1/absdet.to('cpu')
        else:
            z = self.dist.sample((context.shape[0],)).to(self.device)
            list(map(lambda x: self.z_mapper.update({x[1].tobytes(): x[0]}), zip(z, context[:, [0,1,2]])))
            with torch.no_grad():
                #x, absdet = self.flow(z, context=torch.tensor(context[:, :8]).to(self.device))
                #x, absdet = self.flow(z, context=torch.tensor(context[:, :3]).to(self.device))
                x, absdet = self.flow(z, context=None)
=======
        self.flow.eval()
        if self.features_mode == 'all_features':
            flow_context = torch.tensor(context[:, :8]).to(self.device)
        elif self.features_mode == 'xyz':
            flow_context = torch.tensor(context[:, :3]).to(self.device)
        else:
            flow_context = None
        if inverse:
            z = torch.tensor(context[:, 8:]).to(self.device)        # May be nan for some values. Check it on Hybrid side
            z[:, 0] = z[:, 0] / (2 * np.pi) #phi
            z[:, 1] = np.abs(np.cos(z[:, 1].cpu()))       #theta
            with torch.no_grad():
                x, absdet = self.flow.inverse(z, context=torch.tensor(flow_context).to(self.device))
            return 1/absdet.to('cpu')
        else:
            z = self.dist.sample((context.shape[0],)).to(self.device)
            list(map(lambda x: self.z_mapper.update({x[1].tobytes(): x[0]}), zip(z, context[:, [0,1,2]])))
            with torch.no_grad():
                x, absdet = self.flow(z, context=flow_context)
>>>>>>> 9d3cae67
            return (x.to('cpu'), absdet.to('cpu'))

    def train_with_context(self, z_context: np.ndarray, batch_size=100, lr=None, points=False, integral=False,
                           apply_optimizer=True) -> list:
        # Initialize #
        self.flow.train()
        self.optimizer.zero_grad()

        # Sample #
        z = z_context[0]
        context = z_context[1]

        # Process #
<<<<<<< HEAD
        #context_x = context[:, :3]     #only coords
        context_x = context[:, :-1]
        context_y = context[:, -1]
        train_result = []
        start = time.time()
        context_x = torch.Tensor(context_x)
=======
        if self.features_mode == 'all_features':
            context_x = torch.Tensor(context[:, :-1]).to(self.device)
        elif self.features_mode == 'xyz':
            context_x = torch.Tensor(context[:, :3]).to(self.device)
        else:
            context_x = None
        context_y = context[:, -1]
        train_result = []
        start = time.time()
>>>>>>> 9d3cae67
        logging.info(f'context_x time: {time.time() - start}')
        start = time.time()

        context_y = torch.Tensor(context_y)
        logging.info(f'context_y time: {time.time() - start}')
        start = time.time()
        for batch_x, batch_y, batch_z in [(context_x, context_y, z)]:
            logging.info(f'batch time: {time.time() - start}')

            start = time.time()
<<<<<<< HEAD
            #x, absdet = self.flow(batch_z, batch_x.to(self.device))
            x, absdet = self.flow(batch_z, None)
=======
            x, absdet = self.flow(batch_z, batch_x)
>>>>>>> 9d3cae67

            absdet.requires_grad_(True)
            #y = self._func(x)
            logging.info(f'flow time: {time.time() - start}')
            # absdet *= torch.exp(log_prob) # P_X(x) = PZ(f^-1(x)) |det(df/dx)|^-1

            # --------------- START TODO compute loss ---------------
            start = time.time()
            y = batch_y.to(self.device)

            cross = torch.nn.CrossEntropyLoss()
            loss = cross(absdet, y)
            mean = torch.mean(y / absdet)
            var = torch.var(y / absdet)

            if var == 0:
                var += np.finfo(np.float32).eps

            # Backprop #
            #loss = self.loss_func(y, absdet)
            logging.info(f'loss time: {time.time() - start}')

            start = time.time()
            loss.backward()
            logging.info(f'backward time: {time.time() - start}')
            print("\t" "Loss = %0.8f" % loss)
            # --------------- END TODO compute loss ---------------

            if apply_optimizer:
                start = time.time()

                self.apply_optimizer()
                logging.info(f'optimizer time: {time.time() - start}')

            # Integral #
            return_dict = {'loss': loss.to('cpu').item(), 'epoch': self.global_step}
            self.global_step += 1
            if lr:
                return_dict['lr'] = self.optimizer.param_groups[0]['lr']
            if integral:
                return_dict['mean'] = mean.to('cpu').item()
                return_dict['uncertainty'] = torch.sqrt(var / (context.shape[0] - 1.)).to('cpu').item()
            if points:
                return_dict['z'] = batch_z.to('cpu')
                return_dict['x'] = x.to('cpu')
            train_result.append(return_dict)
        return train_result

    def apply_optimizer(self):
        self.optimizer.step()
        #self.z_mapper = {}             #Be careful with z_mapper
        if self.scheduler is not None:
            self.scheduler.step(self.scheduler_step)
            self.scheduler_step += 1

    def generate_z_by_context(self, context):
        return [self.z_mapper[row.tobytes()] for row in context[:, [0,1,2]]]<|MERGE_RESOLUTION|>--- conflicted
+++ resolved
@@ -211,24 +211,6 @@
             tf.tensor of size (context.shape[0], ndim) of sampled points, and jacobian(optional).
 
         """
-<<<<<<< HEAD
-        if inverse:
-            z = torch.tensor(context[:, 8:]).to(self.device)        # May be nan for some values. Check it on Hybrid side
-            z[:, 0] = z[:, 0] / (2 * np.pi) #phi
-            z[:, 1] = np.abs(np.cos(z[:, 1].cpu()))       #theta
-            with torch.no_grad():
-                #x, absdet = self.flow.inverse(z, context=torch.tensor(context[:, :8]).to(self.device))
-                #x, absdet = self.flow.inverse(z, context=torch.tensor(context[:, :3]).to(self.device))
-                x, absdet = self.flow.inverse(z, context=None)
-            return 1/absdet.to('cpu')
-        else:
-            z = self.dist.sample((context.shape[0],)).to(self.device)
-            list(map(lambda x: self.z_mapper.update({x[1].tobytes(): x[0]}), zip(z, context[:, [0,1,2]])))
-            with torch.no_grad():
-                #x, absdet = self.flow(z, context=torch.tensor(context[:, :8]).to(self.device))
-                #x, absdet = self.flow(z, context=torch.tensor(context[:, :3]).to(self.device))
-                x, absdet = self.flow(z, context=None)
-=======
         self.flow.eval()
         if self.features_mode == 'all_features':
             flow_context = torch.tensor(context[:, :8]).to(self.device)
@@ -248,7 +230,6 @@
             list(map(lambda x: self.z_mapper.update({x[1].tobytes(): x[0]}), zip(z, context[:, [0,1,2]])))
             with torch.no_grad():
                 x, absdet = self.flow(z, context=flow_context)
->>>>>>> 9d3cae67
             return (x.to('cpu'), absdet.to('cpu'))
 
     def train_with_context(self, z_context: np.ndarray, batch_size=100, lr=None, points=False, integral=False,
@@ -262,14 +243,6 @@
         context = z_context[1]
 
         # Process #
-<<<<<<< HEAD
-        #context_x = context[:, :3]     #only coords
-        context_x = context[:, :-1]
-        context_y = context[:, -1]
-        train_result = []
-        start = time.time()
-        context_x = torch.Tensor(context_x)
-=======
         if self.features_mode == 'all_features':
             context_x = torch.Tensor(context[:, :-1]).to(self.device)
         elif self.features_mode == 'xyz':
@@ -279,7 +252,6 @@
         context_y = context[:, -1]
         train_result = []
         start = time.time()
->>>>>>> 9d3cae67
         logging.info(f'context_x time: {time.time() - start}')
         start = time.time()
 
@@ -290,12 +262,7 @@
             logging.info(f'batch time: {time.time() - start}')
 
             start = time.time()
-<<<<<<< HEAD
-            #x, absdet = self.flow(batch_z, batch_x.to(self.device))
-            x, absdet = self.flow(batch_z, None)
-=======
             x, absdet = self.flow(batch_z, batch_x)
->>>>>>> 9d3cae67
 
             absdet.requires_grad_(True)
             #y = self._func(x)
