--- conflicted
+++ resolved
@@ -375,27 +375,17 @@
                                                                             out_shape=[out_features],
                                                                             hidden_sizes=[hidden_dim] * n_hidden_layers,
                                                                             hidden_activation=nn.ReLU(),
-<<<<<<< HEAD
                                                                             output_activation=None)
-=======
-                                                                            output_activation=nn.Sigmoid())
->>>>>>> e12187fe
         elif network_type.lower() == 'unet':
             transform_net_create_fn = lambda in_features, out_features: UNet(in_features=in_features,
                                                                              out_features=out_features,
                                                                              max_hidden_features=256,
                                                                              num_layers=n_hidden_layers,
                                                                              nonlinearity=nn.ReLU(),
-<<<<<<< HEAD
-                                                                             output_activation=nn.Softmax())
+                                                                             output_activation=None)
         else:
             raise ValueError(f"network_type argument should be in [mlp, unet], but given {network_type}")
 
-=======
-                                                                             output_activation=nn.Sigmoid())
-        else:
-            raise ValueError(f"network_type argument should be in [mlp, unet], but given {network_type}")
->>>>>>> e12187fe
         if coupling_name == 'additive':
             return AdditiveCouplingTransform(mask, transform_net_create_fn, blob,
                                              num_context_features=num_context_features)
