import argparse
import math
import os
import sys
from dataclasses import dataclass, asdict
from datetime import datetime
from typing import Union

import numpy as np
import torch
from torch import nn
from torch.utils.tensorboard import SummaryWriter

from couplings import PiecewiseLinearCouplingTransform, PiecewiseQuadraticCouplingTransform, \
    PiecewiseCubicCouplingTransform, AdditiveCouplingTransform, AffineCouplingTransform
from integrator import Integrator
import functions
from network import MLP, UNet
from transform import CompositeTransform
from utils import pyhocon_wrapper, utils
from visualize import visualize, FunctionVisualizer

# Using by server
import socket
from enum import Enum
from collections import namedtuple
import logging

Request = namedtuple('Request', 'name length')


class Mode(Enum):
    UNKNOWN = -1
    TRAIN = 0
    INFERENCE = 1

@dataclass
class ExperimentConfig:
    """
    experiment_dir_name: dir in logs folder
    ndims: Integration dimension
    funcname: Name of the function in functions.py to use for integration
    coupling_name: name of the Coupling Layers using in NIS [piecewiseLinear, piecewiseQuadratic, piecewiseCubic]
    num_context_features: : number of context features in transform net
    hidden_dim: Number of neurons per layer in the coupling layers
    n_hidden_layers: Number of hidden layers in coupling layers
    blob: Number of bins for blob-encoding (default = None)
    piecewise_bins: Number of bins for piecewise polynomial coupling (default = 10)
    lr: Learning rate
    epochs: Number of epochs
    loss_func: Name of the loss function in divergences (default = MSE)
    batch_size: Batch size
    save_plots: save plots if ndims >= 2
    plot_dimension: add 2d or 3d plot
    save_plt_interval: Frequency for plot saving (default : 10)
    wandb_project: Name of wandb project in neural_importance_sampling team
    use_tensorboard: Use tensorboard logging
    """

    experiment_dir_name: str = f"test_{datetime.now().strftime('%Y-%m-%d_%H-%M-%S')}"
    ndims: int = 3
    funcname: str = "Gaussian"
    coupling_name: str = "piecewiseQuadratic"
    num_context_features: int = 0
    hidden_dim: int = 10
    n_hidden_layers: int = 3
    network_type: str = "MLP"
    blob: Union[int, None] = None
    piecewise_bins: int = 10
    lr: float = 0.01
    epochs: int = 100
    loss_func: str = "MSE"
    batch_size: int = 2000
    gradient_accumulation: bool = True
    hybrid_sampling: bool = False

    save_plots: blob = True
    plot_dimension: int = 2
    save_plt_interval: int = 10
    wandb_project: Union[str, None] = None
    use_tensorboard: bool = False
    host: str = '127.0.0.1'
    port: int = 65432
    hybrid_sampling: bool = False

    @classmethod
    def init_from_pyhocon(cls, pyhocon_config: pyhocon_wrapper.ConfigTree):
        return ExperimentConfig(epochs=pyhocon_config.get_int('train.epochs'),
                                batch_size=pyhocon_config.get_int('train.batch_size'),
                                gradient_accumulation=pyhocon_config.get_bool('train.gradient_accumulation', True),
                                lr=pyhocon_config.get_float('train.learning_rate'),
                                hidden_dim=pyhocon_config.get_int('train.num_hidden_dims'),
                                ndims=pyhocon_config.get_int('train.num_coupling_layers'),
                                n_hidden_layers=pyhocon_config.get_int('train.num_hidden_layers'),
                                network_type=pyhocon_config.get_string('train.network_type', 'MLP'),
                                blob=pyhocon_config.get_int('train.num_blob_bins', 0),
                                piecewise_bins=pyhocon_config.get_int('train.num_piecewise_bins', 10),
                                loss_func=pyhocon_config.get_string('train.loss', 'MSE'),
                                save_plt_interval=pyhocon_config.get_int('logging.save_plt_interval', 5),
                                experiment_dir_name=pyhocon_config.get_string('logging.plot_dir_name',
                                                                              cls.experiment_dir_name),
                                hybrid_sampling=pyhocon_config.get_bool('train.hybrid_sampling', False),
                                funcname=pyhocon_config.get_string('train.function'),
                                coupling_name=pyhocon_config.get_string('train.coupling_name'),
                                num_context_features=pyhocon_config.get_int('train.num_context_features'),
                                wandb_project=pyhocon_config.get_string('logging.tensorboard.wandb_project', None),
                                use_tensorboard=pyhocon_config.get_bool('logging.tensorboard.use_tensorboard', False),
                                save_plots=pyhocon_config.get_bool('logging.save_plots', False),
                                plot_dimension=pyhocon_config.get_int('logging.plot_dimension', 2),
                                host=pyhocon_config.get_string('server.host', '127.0.0.1'),
                                port=pyhocon_config.get_int('server.port', 65432),
                                )


class TrainServer:
    def __init__(self, _config: ExperimentConfig):
        self.config = _config
        self.host = self.config.host
        self.port = self.config.port
        self.sock = socket.socket(socket.AF_INET, socket.SOCK_STREAM)
        self.NUM_CONNECTIONS = 5
        self.BUFSIZE = 8192
        self.connection = None
        self.put_infer = Request(b'PUT INFER', 9)
        self.put_train = Request(b'PUT TRAIN', 9)
        self.put_infer_ok = Request(b'PUT INFER OK', 12)
        self.put_train_ok = Request(b'PUT TRAIN OK', 12)
        self.data_ok = Request(b'DATA OK', 7)

        self.length = 0
        self.raw_data = bytearray()
        self.data = bytearray()
        self.mode = Mode

        self.sock.bind((self.host, self.port))
        self.sock.listen(self.NUM_CONNECTIONS)
        self.nis = NeuralImportanceSampling(_config)
        self.hybrid_sampling = self.config.hybrid_sampling

    def connect(self):
        print(f"Waiting for connection by {self.host}")
        self.connection, address = self.sock.accept()
        print(f"Connected by {self.host} successfully")

    def close(self):
        self.connection.close()

    def receive_length(self):
        self.length = int.from_bytes(self.connection.recv(4), 'little')

    def receive_raw(self):
        self.raw_data = bytearray()
        bytes_recd = 0
        while bytes_recd < self.length:
            chunk = self.connection.recv(min(self.length - bytes_recd, self.BUFSIZE))
            if chunk == b'':
                raise RuntimeError("socket connection broken")
            self.raw_data.extend(chunk)
            bytes_recd = bytes_recd + len(chunk)

    def send(self, data):
        try:
            self.connection.sendall(data)
        except ConnectionError:
            logging.error(f"Client was disconnected suddenly while sending\n")

    def make_infer(self):
        points = np.frombuffer(self.raw_data, dtype=np.float32).reshape((-1, self.config.num_context_features + 2)) #add vec2 light_sample_dir
        if self.hybrid_sampling:
            pdf_light_samples = utils.get_pdf_by_samples_cosine(points[:, 8:])
            [samples, pdfs] = utils.get_test_samples_cosine(points)  # lights(vec3), pdfs
            #pdf_light_samples = utils.get_pdf_by_samples_uniform(points[:, 8:])
            #[samples, pdfs] = utils.get_test_samples_uniform(points)  # lights(vec3), pdfs
        else:
            [samples, pdf_light_samples, pdfs] = self.nis.get_samples(points)
            #print("s1 max = " + str(torch.max(samples[:, 0]).item()) + "s1 min = " + str(torch.min(samples[:, 0]).item()) +
            #      "s2 max = " + str(torch.max(samples[:, 1]).item()) + "s2 min = " + str(torch.min(samples[:, 1]).item()))
            samples[:, 0] = samples[:, 0] * 2 * np.pi
            samples[:, 1] = torch.acos(samples[:, 1])
            pdfs = (1 / (2 * np.pi)) / pdfs
            pdf_light_samples = pdf_light_samples / (2 * np.pi)

        logging.debug("s1 = %s, s2 = %s, s_last = %s", samples[0, :].numpy(), samples[1, :].numpy(), samples[-1, :].numpy())
        logging.debug("pdf1 = %s, pdf2 = %s, pdf_last = %s", pdfs[0].numpy(), pdfs[1].numpy(), pdfs[-1].numpy())

        return [samples, pdf_light_samples, pdfs]  # lights, pdfs

    def make_train(self):
        context = np.frombuffer(self.raw_data, dtype=np.float32).reshape((-1, self.config.num_context_features + 3))
        if self.hybrid_sampling:
            pass
        else:
            lum = 0.2126 * context[:, 0] + 0.7152 * context[:, 1] + 0.0722 * context[:, 2]
            tdata = context[:, [3, 4, 5, 6, 7, 8, 9, 10]]
            tdata = np.concatenate((tdata, lum.reshape([len(lum), 1])), axis=1,
                                   dtype=np.float32)
            train_result = self.nis.train(context=tdata)

    def process(self):
        try:
            logging.debug('Mode = %s', self.mode.name)
            logging.debug('Len = %s, Data = %s', self.length, np.frombuffer(self.raw_data, dtype=np.float32))
            if self.mode == Mode.TRAIN:
                self.make_train()
                self.connection.send(self.data_ok.name)
            elif self.mode == Mode.INFERENCE:
                [samples, pdf_light_samples, pdfs] = self.make_infer()
                self.connection.send(self.put_infer.name)
                answer = self.connection.recv(self.put_infer_ok.length)
                if answer == self.put_infer_ok.name:
                    raw_data = bytearray()
                    s = samples.cpu().detach().numpy()
                    pls = pdf_light_samples.cpu().detach().numpy()
                    pls[pls<0] = 0
                    s = np.concatenate((s, pls.reshape([len(pls), 1])), axis=1, dtype=np.float32)
                    p = pdfs.cpu().detach().numpy().reshape([-1, 1])
                    raw_data.extend(np.concatenate((s, p), axis=1).tobytes())
                    self.connection.send(len(raw_data).to_bytes(4, 'little'))
                    self.connection.sendall(raw_data)
                    answer = self.connection.recv(self.data_ok.length)
                    if answer == self.data_ok.name:
                        logging.info('Inference data was sent successfully ...\n')
                    else:
                        logging.error('Inference data wasn\'t sent ...\n')
                else:
                    logging.error('Answer is not equal ' + self.put_ok.name)
            else:
                logging.error('Unknown packet type ...')

        except ConnectionError:
            logging.error(f"Connection failed ...")

    def run(self):
        self.nis.initialize(mode='server')
        self.connect()
        try:
            logging.debug('Server started ...')
            while True:
                cmd = self.connection.recv(self.put_infer.length)
                if cmd == self.put_infer.name:
                    self.mode = Mode.INFERENCE
                    self.connection.send(self.put_infer_ok.name)
                    self.receive_length()
                    self.receive_raw()
                    self.process()
                elif cmd == self.put_train.name:
                    self.mode = Mode.TRAIN
                    self.connection.send(self.put_train_ok.name)
                    self.receive_length()
                    self.receive_raw()
                    self.process()

        except ConnectionError:
            logging.error(f"Connection failed ...")
        finally:
            self.close()


class NeuralImportanceSampling:
    def __init__(self, _config: ExperimentConfig):
        """
        _config: ExperimentConfig
        mode: ['server', 'experiment'] - if mode==server, don't use dimension reduction and function in visualization
        """
        self.config = _config
        self.logs_dir = os.path.join('logs', self.config.experiment_dir_name)
        self.integrator = None
        self.visualize_object = None
        self.function_visualizer = None

        # need for gradient accumulation: we apply optimizer.step() only once after the last training call
        self.train_sampling_call_difference = 0

    def initialize(self, mode='server'):
        """
        mode: ['server', 'experiment'] - if mode==server, don't use dimension reduction and function in visualization
        """
        self.function: functions.Function = getattr(functions, self.config.funcname)(n=self.config.ndims)
        masks = self.create_binary_mask(self.config.ndims)
        flow = CompositeTransform([self.create_base_transform(mask=mask,
                                                              coupling_name=self.config.coupling_name,
                                                              hidden_dim=self.config.hidden_dim,
                                                              n_hidden_layers=self.config.n_hidden_layers,
                                                              blob=self.config.blob,
                                                              piecewise_bins=self.config.piecewise_bins,
                                                              num_context_features=self.config.num_context_features,
                                                              network_type=self.config.network_type)
                                   for mask in masks])
        dist = torch.distributions.uniform.Uniform(torch.tensor([0.0] * self.config.ndims),
                                                   torch.tensor([1.0] * self.config.ndims))
        optimizer = torch.optim.Adam(flow.parameters(), lr=self.config.lr)
        scheduler = torch.optim.lr_scheduler.CosineAnnealingLR(optimizer, self.config.epochs)

        self.integrator = Integrator(func=self.function,
                                        flow=flow,
                                        dist=dist,
                                        optimizer=optimizer,
                                        scheduler=scheduler,
                                        loss_func=self.config.loss_func)

        self.means =  []
        self.errors = []
        self.loss = []
        if mode == "server":
            visualize_function = None
        else:
            visualize_function = self.function
        if self.config.save_plots and self.config.ndims >= 2:
            self.visualize_object = visualize(os.path.join(self.logs_dir, 'plots'))
            self.function_visualizer = FunctionVisualizer(vis_object=self.visualize_object, function=visualize_function,
                                                          input_dimension=self.config.ndims,
                                                          max_plot_dimension=self.config.plot_dimension)
        if self.config.use_tensorboard:
            if self.config.wandb_project is not None:
                import wandb
                wandb.tensorboard.patch(root_logdir=self.logs_dir)
                wandb.init(project=self.config.wandb_project, config=asdict(self.config), sync_tensorboard=True,
                           entity="neural_importance_sampling")
            self.tb_writer = SummaryWriter(log_dir=self.logs_dir)
            self.tb_writer.add_text("Config", '\n'.join([f"{k.rjust(20, ' ')}: {v}" for k, v in asdict(self.config).items()]))

    def create_base_transform(self, mask, coupling_name, hidden_dim, n_hidden_layers, blob, piecewise_bins,
<<<<<<< HEAD
                              num_context_features=0):
        transform_net_create_fn = lambda in_features, out_features: MLP(in_shape=[in_features],
                                                                        out_shape=[out_features],
                                                                        hidden_sizes=[hidden_dim] * n_hidden_layers,
                                                                        hidden_activation=nn.ReLU(),
                                                                        output_activation=nn.Softmax())
=======
                              num_context_features=0, network_type='MLP'):
        if network_type.lower() == "mlp":
            transform_net_create_fn = lambda in_features, out_features: MLP(in_shape=[in_features],
                                                                            out_shape=[out_features],
                                                                            hidden_sizes=[hidden_dim] * n_hidden_layers,
                                                                            hidden_activation=nn.ReLU(),
                                                                            output_activation=nn.Sigmoid())
        elif network_type.lower() == 'unet':
            transform_net_create_fn = lambda in_features, out_features: UNet(in_features=in_features,
                                                                             out_features=out_features,
                                                                             max_hidden_features=256,
                                                                             num_layers=n_hidden_layers,
                                                                             nonlinearity=nn.ReLU(),
                                                                             output_activation=nn.Sigmoid())
        else:
            raise ValueError(f"network_type argument should be in [mlp, unet], but given {network_type}")
>>>>>>> ccc17dc6
        if coupling_name == 'additive':
            return AdditiveCouplingTransform(mask, transform_net_create_fn, blob,
                                             num_context_features=num_context_features)
        elif coupling_name == 'affine':
            return AffineCouplingTransform(mask, transform_net_create_fn, blob,
                                           num_context_features=num_context_features)
        elif coupling_name == 'piecewiseLinear':
            return PiecewiseLinearCouplingTransform(mask, transform_net_create_fn, blob, piecewise_bins,
                                                    num_context_features=num_context_features)
        elif coupling_name == 'piecewiseQuadratic':
            return PiecewiseQuadraticCouplingTransform(mask, transform_net_create_fn, blob, piecewise_bins,
                                                       num_context_features=num_context_features)
        elif coupling_name == 'piecewiseCubic':
            return PiecewiseCubicCouplingTransform(mask, transform_net_create_fn, blob, piecewise_bins,
                                                   num_context_features=num_context_features)
        else:
            raise RuntimeError("Could not find coupling with name %s" % coupling_name)

    def create_binary_mask(self, ndims):
        """ Create binary masks for to account for symmetries.
                See arXiv:2001.05486 (section III.A)"""
        # Count max number of masks required #
        n_masks = int(np.ceil(np.log2(ndims)))
        # Binary representation #

        def binary_list(inval, length):
            """ Convert x into a binary list of length l. """
            return np.array([int(i) for i in np.binary_repr(inval, length)])
        sub_masks = np.transpose(np.array([binary_list(i, n_masks) for i in range(ndims)]))[::-1]
        # Interchange 0 <-> 1 in the mask "
        flip_masks = 1 - sub_masks

        # Combine masks
        masks = np.empty((2 * n_masks, ndims))
        masks[0::2] = flip_masks
        masks[1::2] = sub_masks

        return masks

    def get_samples(self, context):
        self.train_sampling_call_difference += 1
        pdf_light_sample = self.integrator.sample_with_context(context, inverse=True)
        [samples, pdf] = self.integrator.sample_with_context(context, inverse=False)
        return [samples, pdf_light_sample, pdf]

    def train(self, context):
        self.train_sampling_call_difference -= 1
        train_result = self.integrator.train_with_context(context=context, lr=False, integral=True, points=True,
                                                          batch_size=self.config.batch_size,
                                                          apply_optimizer=not self.config.gradient_accumulation)
        for epoch_result in train_result:
            if self.visualize_object:
                self.visualize_train_step(epoch_result)
            if self.config.use_tensorboard:
                self.log_tensorboard_train_step(epoch_result)
        if self.config.gradient_accumulation and self.train_sampling_call_difference == 0:
            self.integrator.apply_optimizer()
        return train_result

    def visualize_train_step(self, train_result):

        self.means.append(train_result['mean'])
        self.errors.append(train_result['uncertainty'])
        self.loss.append(train_result['loss'])
        mean_wgt = np.sum(self.means / np.power(self.errors, 2), axis=-1)
        err_wgt = np.sum(1. / (np.power(self.errors, 2)), axis=-1)
        mean_wgt /= err_wgt
        err_wgt = 1 / np.sqrt(err_wgt)

        dict_val = {'$I^{%s}$' % self.config.coupling_name: [mean_wgt, 0]}
        dict_error = {'$\sigma_{I}^{%s}$' % self.config.coupling_name: [err_wgt, 0]}
        dict_loss = {'$I^{I}^{%s}$': [err_wgt, 0]}
        self.visualize_object.AddCurves(x=train_result['epoch'], x_err=0, title="Integral value",
                                        dict_val=dict_val)
        self.visualize_object.AddCurves(x=train_result['epoch'], x_err=0, title="Integral uncertainty",
                                        dict_val=dict_error)
        self.visualize_object.AddCurves(x=train_result['epoch'], x_err=0, title="Loss",
                                        dict_val=dict_error)
        if self.config.save_plots and self.config.ndims >= 2:  # if 2D -> visualize distribution
            visualize_x = self.function_visualizer.add_trained_function_plot(x=train_result['x'].detach().numpy(),
                                                                        plot_name="Cumulative %s" % self.config.coupling_name)
            self.visualize_object.AddPointSet(visualize_x, title="Observed $x$ %s" % self.config.coupling_name, color='b')
            self.visualize_object.AddPointSet(train_result['z'], title="Latent space $z$", color='b')
            # Plot function output #
        if train_result['epoch'] % self.config.save_plt_interval == 0:
            if self.config.save_plots and self.config.ndims >= 2:
                self.visualize_object.AddPointSet(train_result['z'], title="Latent space $z$", color='b')

            self.visualize_object.MakePlot(train_result['epoch'])

    def log_tensorboard_train_step(self, train_result):
        self.tb_writer.add_scalar('Train/Loss', train_result['loss'], self.integrator.global_step)
        self.tb_writer.add_scalar('Train/Integral', train_result['mean_wgt'], self.integrator.global_step)
        self.tb_writer.add_scalar('Train/LR', train_result['lr'], self.integrator.global_step)

    def run_experiment(self):

        visObject = visualize(os.path.join(self.logs_dir, 'plots'))

        if self.config.use_tensorboard:
            if self.config.wandb_project is not None:
                import wandb
                wandb.tensorboard.patch(root_logdir=logs_dir)
                wandb.init(project=config.wandb_project, config=asdict(config), sync_tensorboard=True,
                           entity="neural_importance_sampling")
            tb_writer = SummaryWriter(log_dir=logs_dir)
            tb_writer.add_text("Config", '\n'.join([f"{k.rjust(20, ' ')}: {v}" for k, v in asdict(self.config).items()]))

        if self.config.ndims == 2:  # if 2D -> prepare x1,x2 gird for visualize
            grid_x1, grid_x2 = torch.meshgrid(torch.linspace(0, 1, 100), torch.linspace(0, 1, 100))
            grid = torch.cat([grid_x1.reshape(-1, 1), grid_x2.reshape(-1, 1)], axis=1)
            func_out = self.function(grid).reshape(100, 100)

        bins = None
        means = []
        errors = []
        for epoch in range(1, self.config.epochs + 1):
            print("Epoch %d/%d [%0.2f%%]" % (epoch, self.config.epochs, epoch / self.config.epochs * 100))

            # Integrate on one epoch and produce resuts #
            result_dict = self.integrator.train_one_step(self.config.batch_size, lr=True, integral=True, points=True)
            loss = result_dict['loss']
            lr = result_dict['lr']
            mean = result_dict['mean']
            error = result_dict['uncertainty']
            z = result_dict['z'].data.numpy()
            x = result_dict['x'].data.numpy()

            # Record values #
            means.append(mean)
            errors.append(error)

            # Combine all mean and errors
            mean_wgt = np.sum(means / np.power(errors, 2), axis=-1)
            err_wgt = np.sum(1. / (np.power(errors, 2)), axis=-1)
            mean_wgt /= err_wgt
            err_wgt = 1 / np.sqrt(err_wgt)

            print("\t" + (self.config.coupling_name + ' ').ljust(25, '.') + ("Loss = %0.8f" % loss).rjust(20, ' ') + (
                        "\t(LR = %0.8f)" % lr).ljust(20, ' ') + (
                              "Integral = %0.8f +/- %0.8f" % (mean_wgt, err_wgt)))

            # dict_loss = {'$Loss^{%s}$' % self.config.coupling_name: [loss, 0]}
            dict_val = {'$I^{%s}$' % self.config.coupling_name: [mean_wgt, 0]}
            dict_error = {'$\sigma_{I}^{%s}$' % self.config.coupling_name: [err_wgt, 0]}

            visObject.AddCurves(x=epoch, x_err=0, title="Integral value", dict_val=dict_val)
            visObject.AddCurves(x=epoch, x_err=0, title="Integral uncertainty", dict_val=dict_error)

            if self.config.ndims == 2:  # if 2D -> visualize distribution
                if bins is None:
                    bins, x_edges, y_edges = np.histogram2d(x[:, 0], x[:, 1], bins=20, range=[[0, 1], [0, 1]])
                else:
                    newbins, x_edges, y_edges = np.histogram2d(x[:, 0], x[:, 1], bins=20, range=[[0, 1], [0, 1]])
                    bins += newbins.T
                x_centers = (x_edges[:-1] + x_edges[1:]) / 2
                y_centers = (y_edges[:-1] + y_edges[1:]) / 2
                x_centers, y_centers = np.meshgrid(x_centers, y_centers)
                visObject.AddPointSet(x, title="Observed $x$ %s" % self.config.coupling_name, color='b')
                visObject.AddContour(x_centers, y_centers, bins, "Cumulative %s" % self.config.coupling_name)
                visObject.AddPointSet(z, title="Latent space $z$", color='b')

            if self.config.use_tensorboard:
                tb_writer.add_scalar('Train/Loss', loss, epoch)
                tb_writer.add_scalar('Train/Integral', mean_wgt, epoch)
                tb_writer.add_scalar('Train/LR', lr, epoch)

            # Plot function output #
            if epoch % self.config.save_plt_interval == 0:
                if self.config.ndims == 2:
                    visObject.AddPointSet(z, title="Latent space $z$", color='b')
                    visObject.AddContour(grid_x1, grid_x2, func_out,
                                         "Target function : " + self.function.name)
                visObject.MakePlot(epoch)


def parse_args(arg=sys.argv[1:]):
    train_parser = argparse.ArgumentParser(
        description='Application for model training')

    train_parser.add_argument(
        '-c', '--config', required=True,
        help='Configuration file path')

    return train_parser.parse_args(arg)


def server_processing(experiment_config):
    server = TrainServer(experiment_config)
    server.run()


if __name__ == '__main__':
    options = parse_args()
    config = pyhocon_wrapper.parse_file(options.config)
    experiment_config = ExperimentConfig.init_from_pyhocon(config)

    logging.basicConfig(format='%(levelname)s:%(message)s', level=logging.WARNING)
    server_processing(experiment_config)

    #experiment_config.num_context_features = 0
    #nis = NeuralImportanceSampling(experiment_config)
    #nis.initialize()
    #nis.run_experiment()<|MERGE_RESOLUTION|>--- conflicted
+++ resolved
@@ -320,31 +320,23 @@
             self.tb_writer.add_text("Config", '\n'.join([f"{k.rjust(20, ' ')}: {v}" for k, v in asdict(self.config).items()]))
 
     def create_base_transform(self, mask, coupling_name, hidden_dim, n_hidden_layers, blob, piecewise_bins,
-<<<<<<< HEAD
-                              num_context_features=0):
-        transform_net_create_fn = lambda in_features, out_features: MLP(in_shape=[in_features],
-                                                                        out_shape=[out_features],
-                                                                        hidden_sizes=[hidden_dim] * n_hidden_layers,
-                                                                        hidden_activation=nn.ReLU(),
-                                                                        output_activation=nn.Softmax())
-=======
                               num_context_features=0, network_type='MLP'):
         if network_type.lower() == "mlp":
             transform_net_create_fn = lambda in_features, out_features: MLP(in_shape=[in_features],
                                                                             out_shape=[out_features],
                                                                             hidden_sizes=[hidden_dim] * n_hidden_layers,
                                                                             hidden_activation=nn.ReLU(),
-                                                                            output_activation=nn.Sigmoid())
+                                                                            output_activation=None)
         elif network_type.lower() == 'unet':
             transform_net_create_fn = lambda in_features, out_features: UNet(in_features=in_features,
                                                                              out_features=out_features,
                                                                              max_hidden_features=256,
                                                                              num_layers=n_hidden_layers,
                                                                              nonlinearity=nn.ReLU(),
-                                                                             output_activation=nn.Sigmoid())
+                                                                             output_activation=nn.Softmax())
         else:
             raise ValueError(f"network_type argument should be in [mlp, unet], but given {network_type}")
->>>>>>> ccc17dc6
+
         if coupling_name == 'additive':
             return AdditiveCouplingTransform(mask, transform_net_create_fn, blob,
                                              num_context_features=num_context_features)
