--- conflicted
+++ resolved
@@ -117,7 +117,6 @@
         self.sock.bind((self.host, self.port))
         self.sock.listen(self.NUM_CONNECTIONS)
         self.nis = NeuralImportanceSampling(_config)
-        self.num_points = 10
 
     def connect(self):
         print(f"Waiting for connection by {self.host}")
@@ -138,27 +137,17 @@
         except ConnectionError:
             print(f"Error: Connection failed ...\n")
 
+    # stub
     def make_infer(self):
-<<<<<<< HEAD
-        points = np.frombuffer(self.raw_data[1:], dtype=np.float32).reshape((self.num_points, 3))
-        num = points.shape[0]
-        [samples, pdfs] = self.nis.get_samples(num)  #Hardcoded number of samples. In the client too.
+        points = np.frombuffer(self.raw_data[1:], dtype=np.float32).reshape((-1, self.config.num_context_features))
+        [samples, pdfs] = self.nis.get_samples(points)
         return [samples, pdfs]
-=======
-        context = np.frombuffer(self.raw_data[1:].copy(), dtype=np.float32).reshape((-1, self.config.num_context_features))
-        arr = self.nis.get_samples(context=context)
-        return arr.tobytes()
->>>>>>> d56b9b01
-
+
+    # stub
     def make_train(self):
-<<<<<<< HEAD
         print('Debug: Train data was processed\n')
-        context = np.frombuffer(self.raw_data[1:].copy(), dtype=np.float32).reshape((self.num_points, 7))
-        train_result = self.nis.train(context=context, nsamples=self.num_points)
-=======
         context = np.frombuffer(self.raw_data[1:].copy(), dtype=np.float32).reshape((-1, self.config.num_context_features + 1))
         train_result = self.nis.train(context=context)
->>>>>>> d56b9b01
         print(train_result)
 
     def process(self):
@@ -176,7 +165,7 @@
                 [samples, pdfs] = self.make_infer()
                 raw_data = bytearray()
                 s = samples.cpu().detach().numpy()
-                p = pdfs.cpu().detach().numpy().reshape([self.num_points, 1])
+                p = pdfs.cpu().detach().numpy().reshape([-1, 1])
                 raw_data.extend(np.concatenate((s, p), axis=1).tobytes())
 
                 self.connection.send(self.put.name)
@@ -291,13 +280,10 @@
         return masks
 
     def get_samples(self, context):
-        return self.integrator.sample_with_context(context)
+        return self.integrator.sample_with_context(context, jacobian=True)
 
     def train(self, context):
-        return self.integrator.train_with_context(context=context, batch_size=self.config.batch_size)
-
-    def train(self, context, nsamples):
-        self.integrator.train_one_step(context=context, nsamples=nsamples, lr=False, integral=False, points=False)
+        return self.integrator.train_with_context(context=context, lr=False, integral=False, points=False)
 
     def run_experiment(self):
 
