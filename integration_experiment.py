--- conflicted
+++ resolved
@@ -80,7 +80,6 @@
     num_training_steps: int = 16
     num_samples_per_training_step: int = 10_000
     max_train_buffer_size: int = 2_000_000
-    num_frames_pdf_merging: int = 2000
 
     save_plots: blob = True
     plot_dimension: int = 2
@@ -193,28 +192,17 @@
         points = np.frombuffer(self.raw_data, dtype=np.float32).reshape((-1, 8 + 2))  # Temporal solution for ignoring processing additional inputs in NN
         if self.hybrid_sampling:
             pdf_light_samples = utils.get_pdf_by_samples_cosine(points[:, 8:])
-<<<<<<< HEAD
             [samples, pdfs] = utils.get_test_samples_cosine(points)  # lights(vec3), pdfs
             #pdf_light_samples = utils.get_pdf_by_samples_uniform(points[:, 8:])
             #[samples, pdfs] = utils.get_test_samples_uniform(points)  # lights(vec3), pdfs
         else:
             # Skip the first frame. Also processing only first bounce
             if (self.nis.num_frame != 1) and (self.nis.train_sampling_call_difference == 1):
-=======
-            # [samples, pdfs] = utils.get_test_samples_cosine(points[:, 3:])  # lights(vec3), pdfs
-            [samples, pdfs] = utils.get_test_samples_vectorized(points)
-            # pdf_light_samples = utils.get_pdf_by_samples_uniform(points[:, 8:])
-            # [samples, pdfs] = utils.get_test_samples_uniform(points)  # lights(vec3), pdfs
-        else:
-            # if (self.nis.num_frame != 1) and (self.nis.train_sampling_call_difference == 1):
-            if True:
->>>>>>> c0ef40dc
                 [samples, pdf_light_samples, pdfs] = self.nis.get_samples(points)
                 s = samples.cpu().detach().clone().numpy()
                 self.samples_tensor = samples.clone().numpy()
                 samples[:, 0] = samples[:, 0] * 2 * np.pi
                 samples[:, 1] = torch.acos(samples[:, 1])
-<<<<<<< HEAD
 
                 # MIS should be implemented here
                 #pdfs = (1 / (2 * np.pi)) / pdfs
@@ -227,21 +215,6 @@
             else:
                 #pdf_light_samples = utils.get_pdf_by_samples_cosine(points[:, 8:])
                 #[samples, pdfs] = utils.get_test_samples_cosine(points)  # lights(vec3), pdfs
-=======
-                if self.nis.num_frame < self.config.num_frames_pdf_merging:
-                    uniform_pdf = 1 / (2 * np.pi)
-                    # uniform_pdf_coeff = np.cos((np.pi / 2) * (self.nis.num_frame / self.config.num_frames_pdf_merging))
-                    uniform_pdf_coeff = np.cos((np.pi / 2) * (350 / 1000))
-
-                    norm = np.tile(np.array([0, 1, 0]), (points.shape[0], 1))
-                    # _, uniform_pdf = cos_weight_vectorized(s, norm)
-                    pdfs = uniform_pdf * uniform_pdf_coeff + (1 - uniform_pdf_coeff) * pdfs
-                pdfs = (1 / (2 * np.pi)) / pdfs
-            else:
-                # pdf_light_samples = utils.get_pdf_by_samples_cosine(points[:, 8:])
-                # [samples, pdfs] = utils.get_test_samples_vectorized(points)
-                # [samples, pdfs] = utils.get_test_samples_cosine(points)  # lights(vec3), pdfs
->>>>>>> c0ef40dc
                 pdf_light_samples = utils.get_pdf_by_samples_uniform(points[:, 8:])
                 [samples, pdfs] = utils.get_test_samples_uniform(points)  # lights(vec3), pdfs
 
@@ -372,11 +345,7 @@
                                         flow=flow,
                                         dist=dist,
                                         optimizer=optimizer,
-<<<<<<< HEAD
                                         scheduler=None,
-=======
-                                        # scheduler=scheduler,
->>>>>>> c0ef40dc
                                         loss_func=self.config.loss_func)
 
         self.means =  []
